import * as fs from 'fs-extra';
import * as glob from 'glob-promise';
import * as path from 'path';
import * as vscode from 'vscode';
import * as cli from './cli';
import { ExtensionContext } from 'vscode';
import { showAndLogErrorMessage, showAndLogWarningMessage, showAndLogInformationMessage } from './helpers';
import { zipArchiveScheme, encodeSourceArchiveUri, decodeSourceArchiveUri } from './archive-filesystem-provider';
import { DisposableObject } from 'semmle-vscode-utils';
import { QueryServerConfig } from './config';
import { Logger, logger } from './logging';

/**
 * databases.ts
 * ------------
 * Managing state of what the current database is, and what other
 * databases have been recently selected.
 *
 * The source of truth of the current state resides inside the
 * `DatabaseManager` class below.
 */

/**
 * The name of the key in the workspaceState dictionary in which we
 * persist the current database across sessions.
 */
const CURRENT_DB: string = 'currentDatabase';

/**
 * The name of the key in the workspaceState dictionary in which we
 * persist the list of databases across sessions.
 */
const DB_LIST: string = 'databaseList';

export interface DatabaseOptions {
  displayName?: string;
  ignoreSourceArchive?: boolean;
}

interface FullDatabaseOptions extends DatabaseOptions {
  ignoreSourceArchive: boolean;
}

interface PersistedDatabaseItem {
  uri: string;
  options?: DatabaseOptions;
}

/**
 * The layout of the database.
 */
export enum DatabaseKind {
  /** A CodeQL database */
  Database,
  /** A raw QL dataset */
  RawDataset
}

export interface DatabaseContents {
  /** The layout of the database */
  kind: DatabaseKind;
  /**
   * The name of the database.
   */
  name: string;
  /** The URI of the QL dataset within the database. */
  datasetUri: vscode.Uri;
  /** The URI of the source archive within the database, if one exists. */
  sourceArchiveUri?: vscode.Uri;
  /** The URI of the CodeQL database scheme within the database, if exactly one exists. */
  dbSchemeUri?: vscode.Uri;
}

/**
 * An error thrown when we cannot find a valid database in a putative
 * database directory.
 */
class InvalidDatabaseError extends Error {
}


async function findDataset(parentDirectory: string): Promise<vscode.Uri> {
  /*
   * Look directly in the root
   */
  let dbRelativePaths = await glob('db-*/', {
    cwd: parentDirectory
  });

  if (dbRelativePaths.length === 0) {
    /*
     * Check If they are in the old location
     */
    dbRelativePaths = await glob('working/db-*/', {
      cwd: parentDirectory
    });
  }
  if (dbRelativePaths.length === 0) {
    throw new InvalidDatabaseError(`'${parentDirectory}' does not contain a dataset directory.`);
  }

  const dbAbsolutePath = path.join(parentDirectory, dbRelativePaths[0]);
  if (dbRelativePaths.length > 1) {
    showAndLogWarningMessage(`Found multiple dataset directories in database, using '${dbAbsolutePath}'.`);
  }

  return vscode.Uri.file(dbAbsolutePath);
}

async function findSourceArchive(databasePath: string, silent: boolean = false):
  Promise<vscode.Uri | undefined> {

  const relativePaths = ['src', 'output/src_archive']

  for (const relativePath of relativePaths) {
    const basePath = path.join(databasePath, relativePath);
    const zipPath = basePath + '.zip';

    if (await fs.pathExists(basePath)) {
      return vscode.Uri.file(basePath);
    }
    else if (await fs.pathExists(zipPath)) {
      return vscode.Uri.file(zipPath).with({ scheme: zipArchiveScheme });
    }
  }
  if (!silent)
    showAndLogInformationMessage(`Could not find source archive for database '${databasePath}'. Assuming paths are absolute.`);
  return undefined;
}

async function resolveDatabase(databasePath: string):
  Promise<DatabaseContents | undefined> {

  const name = path.basename(databasePath);

  // Look for dataset and source archive.
  const datasetUri = await findDataset(databasePath);
  const sourceArchiveUri = await findSourceArchive(databasePath);

  return {
    kind: DatabaseKind.Database,
    name,
    datasetUri,
    sourceArchiveUri
  };

}

/** Gets the relative paths of all `.dbscheme` files in the given directory. */
async function getDbSchemeFiles(dbDirectory: string): Promise<string[]> {
  return await glob('*.dbscheme', { cwd: dbDirectory });
}

async function resolveRawDataset(datasetPath: string): Promise<DatabaseContents | undefined> {
  if ((await getDbSchemeFiles(datasetPath)).length > 0) {
    return {
      kind: DatabaseKind.RawDataset,
      name: path.basename(datasetPath),
      datasetUri: vscode.Uri.file(datasetPath),
      sourceArchiveUri: undefined
    };
  }
  else {
    return undefined;
  }
}

async function resolveDatabaseContents(uri: vscode.Uri): Promise<DatabaseContents> {
  if (uri.scheme !== 'file') {
    throw new Error(`Database URI scheme '${uri.scheme}' not supported; only 'file' URIs are supported.`);
  }
  const databasePath = uri.fsPath;
  if (!await fs.pathExists(databasePath)) {
    throw new InvalidDatabaseError(`Database '${databasePath}' does not exist.`);
  }

  const contents = await resolveDatabase(databasePath) || await resolveRawDataset(databasePath);

  if (contents === undefined) {
    throw new InvalidDatabaseError(`'${databasePath}' is not a valid database.`);
  }

  // Look for a single dbscheme file within the database.
  // This should be found in the dataset directory, regardless of the form of database.
  const dbPath = contents.datasetUri.fsPath;
  const dbSchemeFiles = await getDbSchemeFiles(dbPath);
  if (dbSchemeFiles.length === 0) {
    throw new InvalidDatabaseError(`Database '${databasePath}' does not contain a CodeQL dbscheme under '${dbPath}'.`);
  }
  else if (dbSchemeFiles.length > 1) {
    throw new InvalidDatabaseError(`Database '${databasePath}' contains multiple CodeQL dbschemes under '${dbPath}'.`);
  } else {
    contents.dbSchemeUri = vscode.Uri.file(path.resolve(dbPath, dbSchemeFiles[0]));
  }
  return contents;
}

/** An item in the list of available databases */
export interface DatabaseItem {
  /** The URI of the database */
  readonly databaseUri: vscode.Uri;
  /** The name of the database to be displayed in the UI */
  readonly name: string;
  /** The URI of the database's source archive, or `undefined` if no source archive is to be used. */
  readonly sourceArchive: vscode.Uri | undefined;
  /**
   * The contents of the database.
   * Will be `undefined` if the database is invalid. Can be updated by calling `refresh()`.
   */
  readonly contents: DatabaseContents | undefined;
  /** If the database is invalid, describes why. */
  readonly error: Error | undefined;
  /**
   * Resolves the contents of the database.
   *
   * @remarks
   * The contents include the database directory, source archive, and metadata about the database.
   * If the database is invalid, `this.error` is updated with the error object that describes why
   * the database is invalid. This error is also thrown.
   */
  refresh(): Promise<void>;
  /**
   * Resolves a filename to its URI in the source archive.
   *
   * @param file Filename within the source archive. May be `undefined` to return a dummy file path.
   */
  resolveSourceFile(file: string | undefined): vscode.Uri;

  /**
   * Holds if the database item has a `.dbinfo` file.
   */
  hasDbInfo(): boolean;

  /**
   * Returns `sourceLocationPrefix` of exported database.
   */
  getSourceLocationPrefix(server : cli.CodeQLCliServer): Promise<string>;

  /**
   * Returns the root uri of the virtual filesystem for this database's source archive,
   * as displayed in the filesystem explorer.
   */
  getSourceArchiveExplorerUri(): vscode.Uri | undefined;

  /**
   * Holds if `uri` belongs to this database's source archive.
   */
  belongsToSourceArchiveExplorerUri(uri: vscode.Uri): boolean;
}

class DatabaseItemImpl implements DatabaseItem {
  private _error: Error | undefined = undefined;
  private _contents: DatabaseContents | undefined;
  /** A cache of database info */
  private _dbinfo: cli.DbInfo | undefined;

  public constructor(public readonly databaseUri: vscode.Uri,
    contents: DatabaseContents | undefined, private options: FullDatabaseOptions,
    private readonly onChanged: (item: DatabaseItemImpl) => void) {

    this._contents = contents;
  }

  public get name(): string {
    if (this.options.displayName) {
      return this.options.displayName;
    }
    else if (this._contents) {
      return this._contents.name;
    }
    else {
      return path.basename(this.databaseUri.fsPath);
    }
  }

  public get sourceArchive(): vscode.Uri | undefined {
    if (this.options.ignoreSourceArchive || (this._contents === undefined)) {
      return undefined;
    }
    else {
      return this._contents.sourceArchiveUri;
    }
  }

  public get contents(): DatabaseContents | undefined {
    return this._contents;
  }

  public get error(): Error | undefined {
    return this._error;
  }

  public async refresh(): Promise<void> {
    try {
      try {
        this._contents = await resolveDatabaseContents(this.databaseUri);
        this._error = undefined;
      }
      catch (e) {
        this._contents = undefined;
        this._error = e;
        throw e;
      }
    }
    finally {
      this.onChanged(this);
    }
  }

  public resolveSourceFile(file: string | undefined): vscode.Uri {
    const sourceArchive = this.sourceArchive;
    if (sourceArchive === undefined) {
      if (file !== undefined) {
        // Treat it as an absolute path.
        return vscode.Uri.file(file);
      }
      else {
        return this.databaseUri;
      }
    }
    else {
      if (file !== undefined) {
        const absoluteFilePath = file.replace(':', '_');
        // Strip any leading slashes from the file path, and replace `:` with `_`.
        const relativeFilePath = absoluteFilePath.replace(/^\/*/, '').replace(':', '_');
        if (sourceArchive.scheme == zipArchiveScheme) {
          return encodeSourceArchiveUri({
            pathWithinSourceArchive: absoluteFilePath,
            sourceArchiveZipPath: sourceArchive.fsPath,
          });
        }
        else {
          let newPath = sourceArchive.path;
          if (!newPath.endsWith('/')) {
            // Ensure a trailing slash.
            newPath += '/';
          }
          newPath += relativeFilePath;

          return sourceArchive.with({ path: newPath });
        }
      }
      else {
        return sourceArchive;
      }
    }
  }

  /**
   * Gets the state of this database, to be persisted in the workspace state.
   */
  public getPersistedState(): PersistedDatabaseItem {
    return {
      uri: this.databaseUri.toString(true),
      options: this.options
    };
  }

  /**
   * Holds if the database item refers to an exported snapshot
   */
  public hasDbInfo(): boolean {
  return fs.existsSync(path.join(this.databaseUri.fsPath, '.dbinfo'))
   || fs.existsSync(path.join(this.databaseUri.fsPath, 'codeql-database.yml'));;
  }

  /**
   * Returns information about a database.
   */
  public async getDbInfo(config: QueryServerConfig, logger: Logger): Promise<cli.DbInfo> {
    if (this._dbinfo === undefined) {
      this._dbinfo = await cli.resolveDatabase(config, this.databaseUri.fsPath, logger);
    }
    return this._dbinfo;
  }

  /**
   * Returns `sourceLocationPrefix` of database. Requires that the database
   * has a `.dbinfo` file, which is the source of the prefix.
   */
<<<<<<< HEAD
  public async getSourceLocationPrefix(server: cli.CodeQLCliServer): Promise<string> {
    const dbInfo = await server.resolveDatabase(this.databaseUri.fsPath);
=======
  public async getSourceLocationPrefix(config: QueryServerConfig, logger: Logger): Promise<string> {
    const dbInfo = await this.getDbInfo(config, logger);
>>>>>>> 592528d1
    return dbInfo.sourceLocationPrefix;
  }

  /**
   * Returns the root uri of the virtual filesystem for this database's source archive.
   */
  public getSourceArchiveExplorerUri(): vscode.Uri | undefined {
    const sourceArchive = this.sourceArchive;
    if (sourceArchive === undefined || !sourceArchive.fsPath.endsWith('.zip'))
      return undefined;
    return encodeSourceArchiveUri({
      pathWithinSourceArchive: '/',
      sourceArchiveZipPath: sourceArchive.fsPath,
    });
  }

  /**
   * Holds if `uri` belongs to this database's source archive.
   */
  public belongsToSourceArchiveExplorerUri(uri: vscode.Uri): boolean {
    if (this.sourceArchive === undefined)
      return false;
    return uri.scheme === zipArchiveScheme &&
      decodeSourceArchiveUri(uri).sourceArchiveZipPath === this.sourceArchive.fsPath;
  }
}

/**
 * A promise that resolves when the event `event` fires.
 */
function eventFired<T>(event: vscode.Event<T>, timeoutMs: number = 1000): Promise<void> {
  return new Promise((res, rej) => {
    const disposable = event(_ => {
      res(); disposable.dispose();
    });
    setTimeout(() => {
      logger.log(`Waiting for event ${event} timed out after ${timeoutMs}ms`);
      res();
      disposable.dispose();
    }, timeoutMs);
  });
}

export class DatabaseManager extends DisposableObject {
  private readonly _onDidChangeDatabaseItem =
    this.push(new vscode.EventEmitter<DatabaseItem | undefined>());
  readonly onDidChangeDatabaseItem = this._onDidChangeDatabaseItem.event;

  private readonly _onDidChangeCurrentDatabaseItem =
    this.push(new vscode.EventEmitter<DatabaseItem | undefined>());
  readonly onDidChangeCurrentDatabaseItem = this._onDidChangeCurrentDatabaseItem.event;

  private readonly _databaseItems: DatabaseItemImpl[] = [];
  private _currentDatabaseItem: DatabaseItem | undefined = undefined;

  constructor(private ctx: ExtensionContext,
    public config: QueryServerConfig,
    public logger: Logger) {
    super();

    this.loadPersistedState();  // Let this run async.
  }

  public async openDatabase(uri: vscode.Uri, options?: DatabaseOptions):
    Promise<DatabaseItem> {

    const contents = await resolveDatabaseContents(uri);
    const realOptions = options || {};
    // Ignore the source archive for QLTest databases by default.
    const isQLTestDatabase = path.extname(uri.fsPath) === '.testproj';
    const fullOptions: FullDatabaseOptions = {
      ignoreSourceArchive: (realOptions.ignoreSourceArchive !== undefined) ?
        realOptions.ignoreSourceArchive : isQLTestDatabase,
      displayName: realOptions.displayName
    };
    const databaseItem = new DatabaseItemImpl(uri, contents, fullOptions, (item) => {
      this._onDidChangeDatabaseItem.fire(item);
    });
    this.addDatabaseItem(databaseItem);

    return databaseItem;
  }

  private async createDatabaseItemFromPersistedState(state: PersistedDatabaseItem):
    Promise<DatabaseItem> {

    let displayName: string | undefined = undefined;
    let ignoreSourceArchive = false;
    if (state.options) {
      if (typeof state.options.displayName === 'string') {
        displayName = state.options.displayName;
      }
      if (typeof state.options.ignoreSourceArchive === 'boolean') {
        ignoreSourceArchive = state.options.ignoreSourceArchive;
      }
    }
    const fullOptions: FullDatabaseOptions = {
      ignoreSourceArchive: ignoreSourceArchive,
      displayName: displayName
    };
    const item = new DatabaseItemImpl(vscode.Uri.parse(state.uri), undefined, fullOptions,
      (item) => {
        this._onDidChangeDatabaseItem.fire(item)
      });
    this.addDatabaseItem(item);

    return item;
  }

  private async loadPersistedState(): Promise<void> {
    const currentDatabaseUri = this.ctx.workspaceState.get<string>(CURRENT_DB);
    const databases = this.ctx.workspaceState.get<PersistedDatabaseItem[]>(DB_LIST, []);

    try {
      for (const database of databases) {
        const databaseItem = await this.createDatabaseItemFromPersistedState(database);
        try {
          await databaseItem.refresh();
          if (currentDatabaseUri === database.uri) {
            this.setCurrentDatabaseItem(databaseItem, true);
          }
        }
        catch (e) {
          // When loading from persisted state, leave invalid databases in the list. They will be
          // marked as invalid, and cannot be set as the current database.
        }
      }
    } catch (e) {
      // database list had an unexpected type - nothing to be done?
      showAndLogErrorMessage('Database list loading failed: ${}', e.message);
    }
  }

  public get databaseItems(): readonly DatabaseItem[] {
    return this._databaseItems;
  }

  public get currentDatabaseItem(): DatabaseItem | undefined {
    return this._currentDatabaseItem;
  }

  public async setCurrentDatabaseItem(item: DatabaseItem | undefined,
    skipRefresh: boolean = false): Promise<void> {

    if (!skipRefresh && (item !== undefined)) {
      await item.refresh();  // Will throw on invalid database.
    }
    if (this._currentDatabaseItem !== item) {
      this._currentDatabaseItem = item;
      this.updatePersistedCurrentDatabaseItem();
      this._onDidChangeCurrentDatabaseItem.fire(item);
    }
  }

  /**
   * Returns the index of the workspace folder that corresponds to the source archive of `item`
   * if there is one, and -1 otherwise.
   */
  private getDatabaseWorkspaceFolderIndex(item: DatabaseItem): number {
    return (vscode.workspace.workspaceFolders || [])
      .findIndex(folder => item.belongsToSourceArchiveExplorerUri(folder.uri));
  }

  public findDatabaseItem(uri: vscode.Uri): DatabaseItem | undefined {
    const uriString = uri.toString(true);
    return this._databaseItems.find(item => item.databaseUri.toString(true) === uriString);
  }

  private async addDatabaseItem(item: DatabaseItemImpl) {
    this._databaseItems.push(item);
    this.updatePersistedDatabaseList();
    // The folder may already be in workspace state from a previous
    // session. If not, add it.
    const index = this.getDatabaseWorkspaceFolderIndex(item);
    if (index === -1) {
      // Add that filesystem as a folder to the current workspace.
      //
      // It's important that we add workspace folders to the end,
      // rather than beginning of the list, because the first
      // workspace folder is special; if it gets updated, the entire
      // extension host is restarted. (cf.
      // https://github.com/microsoft/vscode/blob/e0d2ed907d1b22808c56127678fb436d604586a7/src/vs/workbench/contrib/relauncher/browser/relauncher.contribution.ts#L209-L214)
      //
      // This is undesirable, as we might be adding and removing many
      // workspace folders as the user adds and removes databases.
      const end = (vscode.workspace.workspaceFolders || []).length;
      const uri = item.getSourceArchiveExplorerUri();
      if (uri === undefined) {
        logger.log(`Couldn't obtain file explorer uri for ${item.name}`);
      }
      else {
        logger.log(`Adding workspace folder for ${item.name} source archive at index ${end}`);
        if ((vscode.workspace.workspaceFolders || []).length < 2) {
          // Adding this workspace folder makes the workspace
          // multi-root, which may surprise the user. Let them know
          // we're doing this.
          vscode.window.showInformationMessage(`Adding workspace folder for source archive of database ${item.name}.`);
        }
        vscode.workspace.updateWorkspaceFolders(end, 0, {
          name: `[${item.name} source archive]`,
          uri,
        });
        // vscode api documentation says we must to wait for this event
        // between multiple `updateWorkspaceFolders` calls.
        await eventFired(vscode.workspace.onDidChangeWorkspaceFolders);
      }
    }
    this._onDidChangeDatabaseItem.fire(undefined);
  }

  public removeDatabaseItem(item: DatabaseItem) {
    if (this._currentDatabaseItem == item)
      this._currentDatabaseItem = undefined;
    const index = this.databaseItems.findIndex(searchItem => searchItem === item);
    if (index >= 0) {
      this._databaseItems.splice(index, 1);
    }
    this.updatePersistedDatabaseList();

    // Delete folder from workspace, if it is still there
    const folderIndex = (vscode.workspace.workspaceFolders || []).findIndex(folder => item.belongsToSourceArchiveExplorerUri(folder.uri));
    if (index >= 0) {
      logger.log(`Removing workspace folder at index ${folderIndex}`);
      vscode.workspace.updateWorkspaceFolders(folderIndex, 1);
    }

    this._onDidChangeDatabaseItem.fire(undefined);
  }

  private updatePersistedCurrentDatabaseItem(): void {
    this.ctx.workspaceState.update(CURRENT_DB, this._currentDatabaseItem ?
      this._currentDatabaseItem.databaseUri.toString(true) : undefined);
  }

  private updatePersistedDatabaseList(): void {
    this.ctx.workspaceState.update(DB_LIST, this._databaseItems.map(item => item.getPersistedState()));
  }
}<|MERGE_RESOLUTION|>--- conflicted
+++ resolved
@@ -367,9 +367,9 @@
   /**
    * Returns information about a database.
    */
-  public async getDbInfo(config: QueryServerConfig, logger: Logger): Promise<cli.DbInfo> {
+  private async getDbInfo(server: cli.CodeQLCliServer): Promise<cli.DbInfo> {
     if (this._dbinfo === undefined) {
-      this._dbinfo = await cli.resolveDatabase(config, this.databaseUri.fsPath, logger);
+      this._dbinfo = await server.resolveDatabase(this.databaseUri.fsPath);
     }
     return this._dbinfo;
   }
@@ -378,13 +378,8 @@
    * Returns `sourceLocationPrefix` of database. Requires that the database
    * has a `.dbinfo` file, which is the source of the prefix.
    */
-<<<<<<< HEAD
   public async getSourceLocationPrefix(server: cli.CodeQLCliServer): Promise<string> {
-    const dbInfo = await server.resolveDatabase(this.databaseUri.fsPath);
-=======
-  public async getSourceLocationPrefix(config: QueryServerConfig, logger: Logger): Promise<string> {
-    const dbInfo = await this.getDbInfo(config, logger);
->>>>>>> 592528d1
+    const dbInfo = await this.getDbInfo(server);
     return dbInfo.sourceLocationPrefix;
   }
 
